--- conflicted
+++ resolved
@@ -354,7 +354,6 @@
 	"flip text-shadow": {
 		"cases": [
 			[
-<<<<<<< HEAD
 				".foo { text-shadow: red 2px 0; }",
 				".foo { text-shadow: red -2px 0; }",
 				".foo { text-shadow: red 0 2px; }"
@@ -363,26 +362,36 @@
 				".foo { text-shadow: 2px 0 red; }",
 				".foo { text-shadow: -2px 0 red; }",
 				".foo { text-shadow: 0 2px red; }"
-=======
+			],
+			[
 				".foo { text-shadow: 1px 2px 3px red; }",
-				".foo { text-shadow: -1px 2px 3px red; }"
+				".foo { text-shadow: -1px 2px 3px red; }",
+				".foo { text-shadow: 2px 1px 3px red; }",
+				".foo { text-shadow: -2px 1px 3px red; }"
 			],
 			[
 				".foo { text-shadow: red 1px 2px 3px; }",
-				".foo { text-shadow: red -1px 2px 3px; }"
+				".foo { text-shadow: red -1px 2px 3px; }",
+				".foo { text-shadow: red 2px 1px 3px; }",
+				".foo { text-shadow: red -2px 1px 3px; }"
 			],
 			[
 				".foo { text-shadow: 1px 2px red; }",
-				".foo { text-shadow: -1px 2px red; }"
+				".foo { text-shadow: -1px 2px red; }",
+				".foo { text-shadow: 2px 1px red; }",
+				".foo { text-shadow: -2px 1px red; }"
 			],
 			[
 				".foo { text-shadow: red 1px 2px; }",
-				".foo { text-shadow: red -1px 2px; }"
+				".foo { text-shadow: red -1px 2px; }",
+				".foo { text-shadow: red 2px 1px; }",
+				".foo { text-shadow: red -2px 1px; }"
 			],
 			[
 				".foo { text-shadow: 1px 2px; }",
-				".foo { text-shadow: -1px 2px; }"
->>>>>>> 5c5c5646
+				".foo { text-shadow: -1px 2px; }",
+				".foo { text-shadow: 2px 1px; }",
+				".foo { text-shadow: -2px 1px; }"
 			],
 			[
 				".foo { text-shadow: red 0 2px; }",
